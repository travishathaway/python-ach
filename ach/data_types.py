--- conflicted
+++ resolved
@@ -440,37 +440,6 @@
                             'card_tr_typ_code_pos', 'pmt_type_code']
 
     field_lengths = {
-<<<<<<< HEAD
-        'transaction_code': 2,
-        'recv_dfi_id': 8,
-        'check_digit': 1,
-        'dfi_acnt_num': 17,
-        'amount': 10,
-        'chk_serial_num': [
-            9,  # POP
-            15,  # ARC, BOC
-        ],
-        'ind_name': [
-            15,  # CIE, MTE
-            22,  # ARC, BOC, CCD, PPD, TEL, POP, POS, WEB
-        ],
-        'disc_data': 2,
-        'id_number': 15,
-        'ind_id': 22,
-        'num_add_recs': 4,
-        'recv_cmpy_name': 16,
-        'reserved': 2,
-        'terminal_city': 4,
-        'terminal_state': 2,
-        'card_tr_typ_code_pos': 2,
-        'card_tr_typ_code_shr': 2,
-        'card_exp_date': 4,
-        'doc_ref_num': 11,
-        'ind_card_acct_num': 22,
-        'pmt_type_code': 2,
-        'add_rec_ind': 1,
-        'trace_num': 15,
-=======
         'transaction_code'      : 2,
         'recv_dfi_id'           : [8, 9],
         'check_digit'           : 1,
@@ -496,7 +465,6 @@
         'pmt_type_code'         : 2,
         'add_rec_ind'           : 1,
         'trace_num'             : 15,
->>>>>>> 3b623d17
     }
 
     def __init__(self, std_ent_cls_code, transaction_code='', recv_dfi_id='',
@@ -532,14 +500,10 @@
                     )
 
             elif key in self.numeric_fields:
-<<<<<<< HEAD
-                self.__setattr__(key, self.make_zero(self.field_lengths[key]))
-=======
                 if key == 'recv_dfi_id':
                     self.__setattr__(key, self.make_zero( self.field_lengths[key][0] ) )
                 else:
                     self.__setattr__(key, self.make_zero( self.field_lengths[key] ) )
->>>>>>> 3b623d17
 
             elif key in self.alpha_numeric_fields:
                 self.__setattr__(
@@ -581,11 +545,6 @@
                 )
 
         elif name in self.numeric_fields:
-<<<<<<< HEAD
-            value = self.validate_numeric_field(
-                value, self.field_lengths[name]
-            )
-=======
             if name == 'recv_dfi_id':
                 try:
                     # try 8 digits first
@@ -595,7 +554,6 @@
                     value = self.validate_numeric_field(value, self.field_lengths[name][1])
             else:
                 value = self.validate_numeric_field( value, self.field_lengths[name] )
->>>>>>> 3b623d17
 
         elif name == 'std_ent_cls_code' and \
                 value in self.std_ent_cls_code_list:
@@ -613,20 +571,13 @@
         ret_string = ''
 
         ret_string = self.record_type_code +\
-<<<<<<< HEAD
             self.transaction_code +\
-            self.recv_dfi_id +\
-            self.check_digit +\
-            self.dfi_acnt_num +\
-=======
-                self.transaction_code +\
-                self.recv_dfi_id
+            self.recv_dfi_id
 
         if len(self.recv_dfi_id) < 9:
             ret_string += self.check_digit
 
         ret_string += self.dfi_acnt_num +\
->>>>>>> 3b623d17
             self.amount
 
         if self.std_ent_cls_code in ['ARC', 'BOC']:
